//! Core TLS/SSL certificate validation library.
//!
//! This module provides functionality for:
//! - Establishing TLS connections to remote hosts
//! - Extracting and parsing X.509 certificates
//! - Validating certificate expiration dates
//! - Checking certificate revocation status via OCSP and CRL
//! - Detecting self-signed certificates
//! - Extracting certificate chain information
//!
//! # Example
//!
//! ```no_run
//! use tlschecker::TLS;
//!
//! // Check a certificate without revocation checking
//! let result = TLS::from("example.com", None, false)?;
//! println!("Certificate expires in {} days", result.certificate.validity_days);
//!
//! // Check with revocation checking enabled
//! let result = TLS::from("example.com", Some(443), true)?;
//! # Ok::<(), tlschecker::TLSValidationError>(())
//! ```

use std::fmt::Debug;
use std::io::Error;
use std::ops::Deref;
use std::time::Duration;

use openssl::asn1::{Asn1Time, Asn1TimeRef};
use openssl::error::ErrorStack;
use openssl::nid::Nid;
use openssl::ocsp::OcspCertStatus;
use openssl::ssl::HandshakeError;
use openssl::x509::{CrlStatus, ReasonCode, X509Crl, X509NameEntries, X509Ref, X509};
use serde::{Deserialize, Serialize};

/// Default timeout for TLS connection attempts (30 seconds).
static TIMEOUT: Duration = Duration::from_secs(30);

<<<<<<< HEAD
use std::pin::Pin;
use tokio::net::TcpStream;
use tokio_openssl::SslStream;

/// Revocation Status
=======
/// Represents the revocation status of a certificate.
///
/// Certificate revocation checking is performed via OCSP (Online Certificate Status Protocol)
/// and CRL (Certificate Revocation List) mechanisms. This enum indicates the outcome of
/// those checks.
///
/// # Variants
///
/// - `Good`: Certificate is valid and not revoked
/// - `Revoked(String)`: Certificate has been revoked, with optional reason
/// - `Unknown`: Status could not be determined (responder unavailable, network error, etc.)
/// - `NotChecked`: Revocation checking was not performed
>>>>>>> ef2b56c2
#[derive(Debug, Serialize, Deserialize, Clone, PartialEq)]
pub enum RevocationStatus {
    /// Certificate is valid and not revoked
    Good,
    /// Certificate has been revoked, with the reason for revocation if available
    Revoked(String),
    /// OCSP responder is unavailable or status cannot be determined
    Unknown,
    /// Revocation status checking was not performed
    NotChecked,
}

impl Default for RevocationStatus {
    /// Returns `NotChecked` as the default revocation status.
    fn default() -> Self {
        RevocationStatus::NotChecked
    }
}

/// Represents a certificate in the certificate chain.
///
/// Contains basic information about an intermediate or root certificate
/// in the TLS certificate chain.
#[derive(Serialize, Deserialize, Clone)]
pub struct Chain {
    /// Subject common name of the certificate
    pub subject: String,
    /// Issuer common name of the certificate
    pub issuer: String,
    /// Certificate validity start date
    pub valid_from: String,
    /// Certificate expiration date
    pub valid_to: String,
    /// Signature algorithm used by the certificate
    pub signature_algorithm: String,
}

/// Complete TLS connection information including cipher and certificate details.
///
/// This is the main result type returned when checking a TLS certificate.
#[derive(Serialize, Deserialize, Clone)]
pub struct TLS {
    /// TLS cipher suite information
    pub cipher: Cipher,
    /// Detailed certificate information
    pub certificate: CertificateInfo,
}

/// TLS cipher suite information.
///
/// Contains details about the negotiated cipher and protocol version
/// used for the TLS connection.
#[derive(Serialize, Deserialize, Clone)]
pub struct Cipher {
    /// Name of the cipher suite (e.g., "ECDHE-RSA-AES128-GCM-SHA256")
    pub name: String,
    /// TLS protocol version (e.g., "TLSv1.3", "TLSv1.2")
    pub version: String,
}

/// Comprehensive X.509 certificate information.
///
/// Contains all extracted metadata from a TLS certificate including
/// validity dates, subject/issuer information, revocation status,
/// and the certificate chain.
#[derive(Serialize, Deserialize, Clone)]
pub struct CertificateInfo {
    /// The hostname that was checked
    pub hostname: String,
    /// Certificate subject (owner) information
    pub subject: Subject,
    /// Certificate issuer (CA) information
    pub issued: Issuer,
    /// Certificate validity start date (ISO 8601 format)
    pub valid_from: String,
    /// Certificate expiration date (ISO 8601 format)
    pub valid_to: String,
    /// Number of days until certificate expires (negative if expired)
    pub validity_days: i32,
    /// Number of hours until certificate expires (negative if expired)
    pub validity_hours: i32,
    /// Whether the certificate has expired
    pub is_expired: bool,
    /// Certificate serial number
    pub cert_sn: String,
    /// Certificate version (typically "2" for v3 certificates)
    pub cert_ver: String,
    /// Certificate signature algorithm
    pub cert_alg: String,
    /// Subject Alternative Names (SANs) - DNS names the certificate is valid for
    pub sans: Vec<String>,
    /// Complete certificate chain (intermediate and root certificates)
    pub chain: Option<Vec<Chain>>,
    /// Certificate revocation status (if checked)
    pub revocation_status: RevocationStatus,
    /// Whether this is a self-signed certificate
    pub is_self_signed: bool,
}

/// Certificate issuer (Certificate Authority) information.
///
/// Identifies the organization that issued and signed the certificate.
#[derive(Serialize, Deserialize, Clone)]
pub struct Issuer {
    /// Country or region code (e.g., "US", "UK")
    pub country_or_region: String,
    /// Organization name (e.g., "Let's Encrypt")
    pub organization: String,
    /// Common name of the issuer
    pub common_name: String,
}

/// Certificate subject (owner) information.
///
/// Identifies the entity to whom the certificate was issued.
#[derive(Serialize, Deserialize, Clone)]
pub struct Subject {
    /// Country or region code
    pub country_or_region: String,
    /// State or province name
    pub state_or_province: String,
    /// City or locality name
    pub locality: String,
    /// Organizational unit (department, division)
    pub organization_unit: String,
    /// Organization name
    pub organization: String,
    /// Common name (typically the primary domain name)
    pub common_name: String,
}

/// Finds the issuer certificate in a certificate chain.
///
/// Given a certificate and a chain of certificates, this function searches for the
/// certificate that issued (signed) the given certificate by comparing the certificate's
/// issuer name with each chain certificate's subject name.
///
/// # Arguments
///
/// * `cert` - The certificate whose issuer to find
/// * `chain` - The certificate chain to search within
///
/// # Returns
///
/// * `Some(&X509)` - Reference to the issuer certificate if found
/// * `None` - If no matching issuer is found in the chain
///
/// # Example
///
/// ```no_run
/// # use openssl::x509::X509;
/// # use tlschecker::find_issuer_cert;
/// # fn example(cert: &X509, chain: &[X509]) {
/// if let Some(issuer) = find_issuer_cert(cert, chain) {
///     println!("Found issuer: {:?}", issuer.subject_name());
/// }
/// # }
/// ```
pub fn find_issuer_cert<'a>(cert: &X509Ref, chain: &'a [X509]) -> Option<&'a X509> {
    let cert_issuer = cert.issuer_name();

    for potential_issuer in chain {
        // Get the subject name of the potential issuer
        let potential_subject = potential_issuer.subject_name();

        // Compare the issuer name of our certificate with the subject name of the potential issuer
        if cert_issuer
            .try_cmp(potential_subject)
            .is_ok_and(|ordering| ordering == std::cmp::Ordering::Equal)
        {
            return Some(potential_issuer);
        }
    }
    None
}

<<<<<<< HEAD
/// Check OCSP status
/// This function checks the OCSP status of a given certificate against a chain of certificates.
/// It returns a RevocationStatus indicating whether the certificate is good, revoked, or unknown.
/// It uses the OCSP responder URLs from the certificate to perform the check.
/// If the issuer certificate is not found in the chain, it returns Unknown.
/// If the OCSP responder is unavailable or the response is not successful, it returns Unknown.
/// If the OCSP response indicates that the certificate is revoked, it returns Revoked with the reason.
/// If the OCSP response indicates that the certificate is good, it returns Good.
/// If the OCSP response is not valid, it returns Unknown.
pub async fn check_ocsp_status(
=======
/// Checks certificate revocation status using OCSP (Online Certificate Status Protocol).
///
/// This function queries OCSP responders listed in the certificate's Authority Information Access
/// extension to determine if the certificate has been revoked. OCSP provides real-time certificate
/// status checking and is generally preferred over CRL checking due to its lower latency.
///
/// # Arguments
///
/// * `cert` - The certificate to check for revocation
/// * `chain` - The certificate chain (must include the issuer certificate)
///
/// # Returns
///
/// * `Ok(RevocationStatus::Good)` - Certificate is valid and not revoked
/// * `Ok(RevocationStatus::Revoked(reason))` - Certificate has been revoked
/// * `Ok(RevocationStatus::Unknown)` - Status could not be determined
/// * `Err(TLSValidationError)` - An error occurred during the check
///
/// # Timeout
///
/// Each OCSP responder request has a 10-second timeout. If multiple responders are listed,
/// they are tried sequentially until one provides a definitive answer.
///
/// # Note
///
/// Returns `Unknown` in the following cases:
/// - Issuer certificate not found in chain
/// - No OCSP responder URLs in certificate
/// - All OCSP responders are unavailable or return errors
/// - OCSP response validation fails
pub fn check_ocsp_status(
>>>>>>> ef2b56c2
    cert: &X509,
    chain: &[X509],
) -> Result<RevocationStatus, TLSValidationError> {
    use openssl::hash::MessageDigest;
    use openssl::ocsp::OcspCertId;

    // First, find the issuer certificate in the chain
    let issuer = match find_issuer_cert(cert, chain) {
        Some(issuer) => issuer,
        None => return Ok(RevocationStatus::Unknown), // Can't verify without issuer
    };

    // Get OCSP responder URLs from certificate
    let ocsp_responders = match cert.ocsp_responders() {
        Ok(responders) if !responders.is_empty() => responders,
        Ok(_) => return Ok(RevocationStatus::Unknown), // No OCSP responders found
        Err(_) => return Ok(RevocationStatus::Unknown), // Error getting responders
    };

    // Create the OCSP request
    let ocsp_cert_id = match OcspCertId::from_cert(MessageDigest::sha1(), cert, issuer) {
        Ok(id) => id,
        Err(_) => return Ok(RevocationStatus::Unknown), // Couldn't create cert ID
    };

    let mut ocsp_req = match openssl::ocsp::OcspRequest::new() {
        Ok(req) => req,
        Err(_) => return Ok(RevocationStatus::Unknown), // Couldn't create request
    };

    if ocsp_req.add_id(ocsp_cert_id).is_err() {
        return Ok(RevocationStatus::Unknown); // Couldn't add ID to request
    }

    let req_bytes = match ocsp_req.to_der() {
        Ok(bytes) => bytes,
        Err(_) => return Ok(RevocationStatus::Unknown), // Couldn't encode request
    };

    // Try each responder URL
    for responder in ocsp_responders.iter() {
        let responder_url = match std::str::from_utf8(responder.as_ref()) {
            Ok(url) => url,
            Err(_) => continue,
        };

        // Make HTTP POST request to OCSP responder
        let client = match reqwest::Client::builder()
            .timeout(Duration::from_secs(10))
            .build()
        {
            Ok(c) => c,
            Err(_) => continue,
        };

        let response = match client
            .post(responder_url)
            .header("Content-Type", "application/ocsp-request")
            .body(req_bytes.clone())
            .send()
            .await
        {
            Ok(resp) => resp,
            Err(_) => continue, // Try next responder if this one fails
        };

        if !response.status().is_success() {
            continue;
        }

        let resp_bytes = match response.bytes().await {
            Ok(bytes) => bytes.to_vec(),
            Err(_) => continue,
        };

        // Parse OCSP response
        let ocsp_response = match openssl::ocsp::OcspResponse::from_der(&resp_bytes) {
            Ok(resp) => resp,
            Err(_) => continue,
        };

        if ocsp_response.status() != openssl::ocsp::OcspResponseStatus::SUCCESSFUL {
            continue;
        }

        let basic_resp = match ocsp_response.basic() {
            Ok(resp) => resp,
            Err(_) => continue,
        };

        // Verify the OCSP response - need to build a store with the issuer
        let mut store_builder = match openssl::x509::store::X509StoreBuilder::new() {
            Ok(builder) => builder,
            Err(_) => continue,
        };

        if store_builder.add_cert(issuer.to_owned()).is_err() {
            continue;
        }

        let store = store_builder.build();

        // Skip verification of basic response if it fails - many OCSP responders
        // don't provide all the certificates needed for complete verification
        let certs = openssl::stack::Stack::<X509>::new().unwrap();
        let _ = basic_resp.verify(&certs, &store, openssl::ocsp::OcspFlag::empty());

        // Check status
        // Create a new cert_id for each check since find_status consumes it
        let check_cert_id = match OcspCertId::from_cert(MessageDigest::sha1(), cert, issuer) {
            Ok(id) => id,
            Err(_) => continue,
        };

        match basic_resp.find_status(&check_cert_id) {
            Some(status) => {
                // Check validity of the OCSP response
                if status.check_validity(300, None).is_err() {
                    continue;
                }

                match status.status {
                    OcspCertStatus::GOOD => return Ok(RevocationStatus::Good),
                    OcspCertStatus::REVOKED => {
                        let reason = if let Some(reason) = status.revocation_time {
                            format!("Revoked at {}", reason)
                        } else {
                            "Unknown reason".to_string()
                        };
                        return Ok(RevocationStatus::Revoked(reason));
                    }
                    OcspCertStatus::UNKNOWN => return Ok(RevocationStatus::Unknown),
                    _ => return Ok(RevocationStatus::Unknown),
                }
            }
            None => continue,
        }
    }

    // If we tried all responders and none worked, return Unknown
    Ok(RevocationStatus::Unknown)
}

<<<<<<< HEAD
/// Combined revocation checking function that tries both OCSP and CRL
pub async fn check_revocation_status(
=======
/// Performs comprehensive certificate revocation checking using both OCSP and CRL.
///
/// This function attempts to determine certificate revocation status by trying multiple
/// methods in order of preference:
/// 1. OCSP (Online Certificate Status Protocol) - checked first as it's real-time
/// 2. CRL (Certificate Revocation List) - fallback if OCSP is inconclusive
///
/// # Arguments
///
/// * `cert` - The certificate to check for revocation
/// * `chain` - The certificate chain (must include the issuer certificate)
///
/// # Returns
///
/// * `Ok(RevocationStatus::Good)` - Certificate is valid per OCSP or CRL
/// * `Ok(RevocationStatus::Revoked(reason))` - Certificate has been revoked
/// * `Ok(RevocationStatus::Unknown)` - Status could not be determined by either method
/// * `Err(TLSValidationError)` - An error occurred during checking
///
/// # Strategy
///
/// The function implements a waterfall strategy:
/// - Returns immediately if OCSP check returns `Good` or `Revoked`
/// - Falls back to CRL checking if OCSP returns `Unknown` or fails
/// - Returns `Unknown` only if both methods fail to provide a definitive answer
pub fn check_revocation_status(
>>>>>>> ef2b56c2
    cert: &X509,
    chain: &[X509],
) -> Result<RevocationStatus, TLSValidationError> {
    // First try OCSP checking as it's typically more up-to-date
    match check_ocsp_status(cert, chain).await {
        Ok(RevocationStatus::Good) => Ok(RevocationStatus::Good),
        Ok(revoked @ RevocationStatus::Revoked(_)) => Ok(revoked),
        _ => {
            // Fallback to CRL checking if OCSP was inconclusive
            check_crl_status(cert, chain).await
        }
    }
}

<<<<<<< HEAD
pub async fn check_crl_status(
=======
/// Checks certificate revocation status using CRL (Certificate Revocation List).
///
/// This function downloads and parses CRLs from the certificate's CRL Distribution Points
/// extension to check if the certificate has been revoked. CRLs are periodically published
/// lists of revoked certificate serial numbers.
///
/// # Arguments
///
/// * `cert` - The certificate to check for revocation
/// * `chain` - The certificate chain (must include the issuer certificate)
///
/// # Returns
///
/// * `Ok(RevocationStatus::Good)` - Certificate is not in the CRL (valid)
/// * `Ok(RevocationStatus::Revoked(reason))` - Certificate is listed in the CRL
/// * `Ok(RevocationStatus::Unknown)` - Status could not be determined
/// * `Err(TLSValidationError)` - An error occurred during the check
///
/// # Timeout
///
/// Each CRL download request has a 10-second timeout. Multiple distribution points
/// are tried sequentially until one succeeds.
///
/// # Note
///
/// - Supports both DER and PEM encoded CRLs
/// - Verifies CRL signature against the issuer certificate
/// - Returns `Unknown` if no CRL distribution points are found or all are inaccessible
pub fn check_crl_status(
>>>>>>> ef2b56c2
    cert: &X509,
    chain: &[X509],
) -> Result<RevocationStatus, TLSValidationError> {
    use openssl::x509::store::X509StoreBuilder;

    // Find the issuer certificate in the chain
    let issuer = match find_issuer_cert(cert, chain) {
        Some(issuer) => issuer,
        None => return Ok(RevocationStatus::Unknown), // Can't verify without issuer
    };

    // Get CRL distribution points from the certificate
    let crl_dps = match cert.crl_distribution_points() {
        Some(dps) if !dps.is_empty() => dps,
        _ => return Ok(RevocationStatus::Unknown), // No CRL distribution points found
    };

    // Create a store for verification
    let mut store_builder = match X509StoreBuilder::new() {
        Ok(builder) => builder,
        Err(_) => return Ok(RevocationStatus::Unknown),
    };

    // Add the issuer certificate to the store
    if store_builder.add_cert(issuer.to_owned()).is_err() {
        return Ok(RevocationStatus::Unknown);
    }

    // Try each CRL distribution point
    for dp in crl_dps.iter() {
        // Extract the CRL URL
        let uri = match dp.distpoint().and_then(|dp_nm| dp_nm.fullname()) {
            Some(fullname) => {
                let mut uri = None;
                for name in fullname.iter() {
                    if let Some(url) = name.uri() {
                        uri = Some(url);
                        break;
                    }
                }
                uri
            }
            None => None,
        };

        let crl_url = match uri {
            Some(url) => url,
            None => continue, // No URI found, try next DP
        };

        // Download the CRL
        let client = match reqwest::Client::builder()
            .timeout(Duration::from_secs(10))
            .build()
        {
            Ok(c) => c,
            Err(_) => continue,
        };

        let response = match client.get(crl_url).send().await {
            Ok(resp) => resp,
            Err(_) => continue,
        };

        if !response.status().is_success() {
            continue;
        }

        let crl_data = match response.bytes().await {
            Ok(bytes) => bytes.to_vec(),
            Err(_) => continue,
        };

        // Try parsing as DER first, then as PEM
        let crl = match X509Crl::from_der(&crl_data) {
            Ok(crl) => crl,
            Err(_) => {
                // Try PEM format if DER parsing failed
                match X509Crl::from_pem(&crl_data) {
                    Ok(crl) => crl,
                    Err(_) => continue,
                }
            }
        };

        // Verify the CRL signature
        if crl.verify(&issuer.public_key().unwrap()).is_err() {
            continue; // CRL signature verification failed
        }

        // Check if the certificate is in the CRL
        match crl.get_by_cert(cert) {
            CrlStatus::Revoked(revoked) => {
                // Certificate is revoked
                // Try to get the revocation reason if available
                let reason = match revoked.extension::<ReasonCode>() {
                    Ok(Some(_)) => "Revoked via CRL".to_string(),
                    _ => "Revoked via CRL (no reason specified)".to_string(),
                };

                return Ok(RevocationStatus::Revoked(reason));
            }
            CrlStatus::NotRevoked => {
                // Certificate is not in the CRL, so it's good according to this CRL
                return Ok(RevocationStatus::Good);
            }
            CrlStatus::RemoveFromCrl(_) => {
                // This is rare but could happen if a certificate was temporarily suspended
                // and then reinstated
                return Ok(RevocationStatus::Good);
            }
        }
    }

    // If we've tried all CRLs and none worked or none contained information about this certificate
    Ok(RevocationStatus::Unknown)
}

impl TLS {
<<<<<<< HEAD
    pub async fn from(
=======
    /// Establishes a TLS connection and retrieves certificate information.
    ///
    /// This is the primary entry point for checking TLS certificates. It performs the following:
    /// 1. Establishes a TLS connection to the specified host and port
    /// 2. Extracts the server's certificate and certificate chain
    /// 3. Parses certificate metadata (validity dates, subject, issuer, etc.)
    /// 4. Optionally checks certificate revocation status via OCSP and CRL
    /// 5. Detects self-signed certificates
    ///
    /// # Arguments
    ///
    /// * `host` - The hostname or IP address to connect to (whitespace is trimmed)
    /// * `port` - Optional port number (defaults to 443 if None)
    /// * `check_revocation` - Whether to perform revocation checking (OCSP + CRL)
    ///
    /// # Returns
    ///
    /// * `Ok(TLS)` - Successfully retrieved certificate information
    /// * `Err(TLSValidationError)` - Connection failed or certificate could not be retrieved
    ///
    /// # Errors
    ///
    /// Returns an error if:
    /// - Hostname is empty (after trimming whitespace)
    /// - DNS resolution fails
    /// - TCP connection fails or times out (30s timeout)
    /// - TLS handshake fails
    /// - Certificate chain is unavailable
    ///
    /// # Example
    ///
    /// ```no_run
    /// use tlschecker::TLS;
    ///
    /// // Check certificate without revocation checking
    /// let result = TLS::from("example.com", None, false)?;
    /// println!("Expires in {} days", result.certificate.validity_days);
    ///
    /// // Check with custom port and revocation checking
    /// let result = TLS::from("secure.example.com", Some(8443), true)?;
    /// # Ok::<(), tlschecker::TLSValidationError>(())
    /// ```
    ///
    /// # Note
    ///
    /// - TLS peer verification is intentionally disabled to allow checking invalid certificates
    /// - Connection and read operations have a 30-second timeout
    /// - Revocation checking adds latency (10s timeout per OCSP/CRL request)
    pub fn from(
>>>>>>> ef2b56c2
        host: &str,
        port: Option<u16>,
        check_revocation: bool,
    ) -> Result<TLS, TLSValidationError> {
        use openssl::nid::Nid;
        use openssl::ssl::{Ssl, SslContext, SslMethod, SslVerifyMode};

        // Trim any whitespace
        let host = host.trim();

        // Validate hostname is not empty
        if host.is_empty() {
            return Err(TLSValidationError::new("Hostname cannot be empty"));
        }

        let mut context = SslContext::builder(SslMethod::tls())?;
        context.set_verify(SslVerifyMode::empty());
        let context_builder = context.build();

        let mut connector = Ssl::new(&context_builder)?;
        connector.set_hostname(host)?;

        // Use the provided port or default to 443
        let port = port.unwrap_or(443);
        let remote = format!("{host}:{port}");

        // Use tokio for DNS resolution
        let mut addrs = tokio::net::lookup_host(&remote)
            .await
            .map_err(|e| TLSValidationError::new(&format!("Failed to resolve host: {}", e)))?;

        let socket_addr = addrs.next().ok_or("Failed parse remote hostname")?;

        // Connect with timeout
        let tcp_stream = tokio::time::timeout(TIMEOUT, TcpStream::connect(socket_addr))
            .await
            .map_err(|_| TLSValidationError::new("Connection timed out"))?
            .map_err(|e| TLSValidationError::new(&format!("Failed to connect: {}", e)))?;

        let mut stream = SslStream::new(connector, tcp_stream)
            .map_err(|e| TLSValidationError::new(&format!("Failed to create SslStream: {}", e)))?;

        // Perform TLS handshake with timeout
        tokio::time::timeout(TIMEOUT, Pin::new(&mut stream).connect())
            .await
            .map_err(|_| TLSValidationError::new("TLS handshake timed out"))?
            .map_err(|e| TLSValidationError::new(&format!("TLS handshake failed: {}", e)))?;

        // `Ssl` object associated with this stream
        let ssl = stream.ssl();

        let cipher = Cipher {
            name: ssl.current_cipher().unwrap().name().to_string(),
            version: ssl.current_cipher().unwrap().version().to_string(),
        };

        // Get the peer certificate chain
        let peer_cert_chain = ssl
            .peer_cert_chain()
            .ok_or("Peer certificate chain not found")?;

        // Create the Chain objects for return data
        let chain_info = peer_cert_chain
            .iter()
            .map(|chain| Chain {
                subject: from_entries(chain.subject_name().entries_by_nid(Nid::COMMONNAME)),
                valid_to: chain.not_after().to_string(),
                valid_from: chain.not_before().to_string(),
                issuer: from_entries(chain.issuer_name().entries_by_nid(Nid::COMMONNAME)),
                signature_algorithm: chain.signature_algorithm().object().to_string(),
            })
            .collect::<Vec<Chain>>();

        let x509_ref = ssl.peer_certificate().ok_or("Certificate not found")?;

        // Check revocation status if requested
        let revocation_status = if check_revocation {
            // Extract all certificates in the chain to X509 objects
            let cert_chain: Vec<openssl::x509::X509> =
                peer_cert_chain.iter().map(|cert| cert.to_owned()).collect();

            match check_revocation_status(&x509_ref, &cert_chain).await {
                Ok(status) => status,
                Err(_) => RevocationStatus::Unknown,
            }
        } else {
            RevocationStatus::NotChecked
        };

        let mut data = get_certificate_info(&x509_ref);
        data.revocation_status = revocation_status;

        let certificate = CertificateInfo {
            hostname: host.to_string(),
            subject: data.subject,
            issued: data.issued,
            valid_from: data.valid_from,
            valid_to: data.valid_to,
            validity_days: data.validity_days,
            validity_hours: data.validity_hours,
            is_expired: data.is_expired,
            cert_sn: data.cert_sn,
            cert_ver: data.cert_ver,
            cert_alg: data.cert_alg,
            sans: data.sans,
            chain: Some(chain_info),
            revocation_status: data.revocation_status,
            is_self_signed: data.is_self_signed,
        };

        Ok(TLS {
            cipher,
            certificate,
        })
    }
}

/// Extracts the first entry from X.509 name entries and converts it to a string.
///
/// # Arguments
///
/// * `entries` - Iterator over X.509 name entries
///
/// # Returns
///
/// The first entry as a UTF-8 string, or "None" if no entries exist.
fn from_entries(mut entries: X509NameEntries) -> String {
    match entries.next() {
        None => "None".to_string(),
        Some(x509_name_ref) => x509_name_ref
            .data()
            .as_utf8()
            .expect("Failed to convert data to UTF-8")
            .to_string(),
    }
}

/// Extracts subject information from an X.509 certificate.
///
/// Parses the certificate's subject distinguished name (DN) and extracts
/// all relevant fields into a structured `Subject` object.
///
/// # Arguments
///
/// * `cert_ref` - Reference to the X.509 certificate
///
/// # Returns
///
/// A `Subject` struct containing country, state, locality, organization unit,
/// organization, and common name fields.
fn get_subject(cert_ref: &X509) -> Subject {
    let subject = cert_ref.subject_name();

    let country_or_region = from_entries(subject.entries_by_nid(Nid::COUNTRYNAME));
    let state_or_province = from_entries(subject.entries_by_nid(Nid::STATEORPROVINCENAME));
    let locality = from_entries(subject.entries_by_nid(Nid::LOCALITYNAME));
    let organization_unit = from_entries(subject.entries_by_nid(Nid::ORGANIZATIONALUNITNAME));
    let common_name = from_entries(subject.entries_by_nid(Nid::COMMONNAME));
    let organization = from_entries(subject.entries_by_nid(Nid::ORGANIZATIONNAME));

    Subject {
        country_or_region,
        state_or_province,
        locality,
        organization_unit,
        organization,
        common_name,
    }
}

/// Extracts issuer information from an X.509 certificate.
///
/// Parses the certificate's issuer distinguished name (DN) to identify
/// the Certificate Authority that issued the certificate.
///
/// # Arguments
///
/// * `cert_ref` - Reference to the X.509 certificate
///
/// # Returns
///
/// An `Issuer` struct containing the CA's country, organization, and common name.
fn get_issuer(cert_ref: &X509) -> Issuer {
    let issuer = cert_ref.issuer_name();

    let common_name = from_entries(issuer.entries_by_nid(Nid::COMMONNAME));
    let organization = from_entries(issuer.entries_by_nid(Nid::ORGANIZATIONNAME));
    let country_or_region = from_entries(issuer.entries_by_nid(Nid::COUNTRYNAME));

    Issuer {
        country_or_region,
        organization,
        common_name,
    }
}

/// Extracts comprehensive information from an X.509 certificate.
///
/// This is an internal helper function that parses all certificate metadata
/// including subject, issuer, validity dates, serial number, and SANs.
///
/// # Arguments
///
/// * `cert_ref` - Reference to the X.509 certificate
///
/// # Returns
///
/// A `CertificateInfo` struct with all extracted certificate metadata.
/// The hostname field is set to "None" and should be populated by the caller.
fn get_certificate_info(cert_ref: &X509) -> CertificateInfo {
    let mut sans = Vec::new();
    match cert_ref.subject_alt_names() {
        None => {}
        Some(general_names) => {
            for general_name in general_names {
                sans.push(general_name.dnsname().unwrap().to_string());
            }
        }
    }
    CertificateInfo {
        hostname: "None".to_string(),
        subject: get_subject(cert_ref),
        issued: get_issuer(cert_ref),
        valid_from: cert_ref.not_before().to_string(),
        valid_to: cert_ref.not_after().to_string(),
        validity_days: get_validity_days(cert_ref.not_after()),
        validity_hours: get_validity_in_hours(cert_ref.not_after()),
        is_expired: has_expired(cert_ref.not_after()),
        cert_sn: cert_ref.serial_number().to_bn().unwrap().to_string(),
        cert_ver: cert_ref.version().to_string(),
        cert_alg: cert_ref.signature_algorithm().object().to_string(),
        sans,
        chain: None,
        revocation_status: RevocationStatus::NotChecked,
        is_self_signed: is_self_signed_certificate(cert_ref),
    }
}

/// Calculates the number of hours until certificate expiration.
///
/// # Arguments
///
/// * `not_after` - Certificate expiration timestamp
///
/// # Returns
///
/// Number of hours until expiration (negative if already expired).
fn get_validity_in_hours(not_after: &Asn1TimeRef) -> i32 {
    get_validity_days(not_after) * 24
}

/// Calculates the number of days until certificate expiration.
///
/// # Arguments
///
/// * `not_after` - Certificate expiration timestamp
///
/// # Returns
///
/// Number of days until expiration (negative if already expired).
fn get_validity_days(not_after: &Asn1TimeRef) -> i32 {
    Asn1Time::days_from_now(0)
        .unwrap()
        .deref()
        .diff(not_after)
        .unwrap()
        .days
}

/// Checks whether a certificate has expired.
///
/// # Arguments
///
/// * `not_after` - Certificate expiration timestamp
///
/// # Returns
///
/// `true` if the certificate has expired, `false` otherwise.
fn has_expired(not_after: &Asn1TimeRef) -> bool {
    not_after < Asn1Time::days_from_now(0).unwrap()
}

/// Error type for TLS certificate validation failures.
///
/// This error is returned when certificate checking fails due to connection issues,
/// invalid certificates, or other validation problems.
///
/// # Fields
///
/// * `details` - Human-readable error message describing what went wrong
#[derive(Debug)]
pub struct TLSValidationError {
    /// Detailed error message
    pub details: String,
}

impl TLSValidationError {
    /// Creates a new `TLSValidationError` with the specified message.
    ///
    /// # Arguments
    ///
    /// * `msg` - Error message describing the validation failure
    fn new(msg: &str) -> TLSValidationError {
        TLSValidationError {
            details: msg.to_string(),
        }
    }
}

impl From<Error> for TLSValidationError {
    fn from(e: Error) -> TLSValidationError {
        TLSValidationError::new(&e.to_string())
    }
}

impl From<&str> for TLSValidationError {
    fn from(e: &str) -> TLSValidationError {
        TLSValidationError::new(e)
    }
}

impl From<ErrorStack> for TLSValidationError {
    fn from(e: ErrorStack) -> TLSValidationError {
        TLSValidationError::new(&e.to_string())
    }
}

impl<S> From<HandshakeError<S>> for TLSValidationError {
    fn from(_: HandshakeError<S>) -> TLSValidationError {
        TLSValidationError::new("TLS handshake failed.")
    }
}

/// Determines whether a certificate is self-signed.
///
/// A certificate is considered self-signed if it meets both criteria:
/// 1. The subject and issuer distinguished names are identical
/// 2. The certificate's signature can be verified using its own public key
///
/// Self-signed certificates are commonly used in testing environments or for
/// internal services, but are not suitable for production use on the public internet.
///
/// # Arguments
///
/// * `cert` - The certificate to check
///
/// # Returns
///
/// `true` if the certificate is self-signed, `false` otherwise.
///
/// # Example
///
/// ```no_run
/// use openssl::x509::X509;
/// use tlschecker::is_self_signed_certificate;
///
/// # fn example(cert: &X509) {
/// if is_self_signed_certificate(cert) {
///     println!("Warning: This is a self-signed certificate");
/// }
/// # }
/// ```
pub fn is_self_signed_certificate(cert: &X509) -> bool {
    let subject = cert.subject_name();
    let issuer = cert.issuer_name();

    // A certificate is considered self-signed if the issuer and subject are the same,
    // and the certificate's signature can be verified with its own public key.
    subject.try_cmp(issuer).is_ok_and(|o| o.is_eq())
        && cert
            .public_key()
            .is_ok_and(|pkey| cert.verify(&pkey).is_ok())
}

#[cfg(test)]
mod tests {
    use crate::{RevocationStatus, TLS};

    #[tokio::test]
    async fn test_check_tls_for_valid_host() {
        let host = "google.com";
        // Check without revocation checking
        let tls_result = TLS::from(host, None, true).await.unwrap();

        assert!(!tls_result.certificate.is_expired);
        assert_eq!(tls_result.certificate.hostname, host);
        assert_eq!(
            tls_result.certificate.revocation_status,
            RevocationStatus::Good
        );
    }

    #[tokio::test]
    async fn test_check_tls_with_revocation() {
        // This test depends on external services, so we'll just check that it runs
        // without error and returns a valid status (not specifically which status)
        let host = "google.com";
        let tls_result = TLS::from(host, None, true).await.unwrap();

        match tls_result.certificate.revocation_status {
            RevocationStatus::Good | RevocationStatus::Unknown => {
                // Either is acceptable since external OCSP responders might be unreliable
                assert!(true);
            }
            RevocationStatus::Revoked(_) => {
                // This would be unexpected for google.com - log it but don't fail
                // since it could theoretically happen
                println!("Unexpected RevocationStatus::Revoked for google.com");
                assert!(true);
            }
            RevocationStatus::NotChecked => {
                // This should not happen since we requested checking
                assert!(
                    false,
                    "Revocation status should not be NotChecked when enabled"
                );
            }
        }
    }

    #[tokio::test]
    async fn test_check_tls_expired_host() {
        let host = "expired.badssl.com";
        let tls_result = TLS::from(host, None, false).await.unwrap();

        assert!(tls_result.certificate.is_expired);
        assert!(tls_result.certificate.validity_days < 0);
        assert_eq!(tls_result.certificate.hostname, host);
    }

    #[tokio::test]
    async fn test_check_revoked_host() {
        // NOTE: This test may be flaky due to external service dependencies
        // Test that the revoked.badssl.com host returns a revoked status
        // If the OCSP responder is unavailable, this might return Unknown instead
        let host = "revoked.badssl.com";

        match TLS::from(host, None, true).await {
            Ok(tls_result) => {
                // The badssl.com site should either show as revoked or unknown
                // depending on whether the OCSP responder is working
                match tls_result.certificate.revocation_status {
                    RevocationStatus::Revoked(_) => {
                        // This is the expected result
                        assert!(true);
                    }
                    RevocationStatus::Unknown => {
                        // This is acceptable if the OCSP responder is unavailable
                        println!("Warning: revoked.badssl.com showed as Unknown, not Revoked. OCSP responder may be unavailable.");
                        assert!(true);
                    }
                    status => {
                        // Any other status would be unexpected
                        assert!(
                            false,
                            "Expected Revoked or Unknown status for revoked.badssl.com, got {:?}",
                            status
                        );
                    }
                }
            }
            Err(err) => {
                // It's okay if the connection fails (certificate rejected)
                assert!(
                    err.details.contains("certificate"),
                    "Expected certificate error, got: {}",
                    err.details
                );
            }
        }
    }

    #[tokio::test]
    async fn test_empty_hostname() {
        let host = "";
        let result = TLS::from(host, None, false).await.err();
        assert_eq!(result.unwrap().details, "Hostname cannot be empty");
    }

    #[tokio::test]
    async fn test_whitespace_hostname() {
        let host = "  ";
        let result = TLS::from(host, None, false).await.err();
        assert_eq!(result.unwrap().details, "Hostname cannot be empty");
    }

    #[tokio::test]
    async fn test_combined_revocation_checking() {
        // This test checks that the combined revocation checking function works correctly
        // It depends on external services, so we'll just test that it doesn't error out
        // rather than checking specific result values

        let host = "google.com";
        match TLS::from(host, None, true).await {
            Ok(tls_result) => {
                // Just check that we get a valid status type
                match tls_result.certificate.revocation_status {
                    RevocationStatus::Good | RevocationStatus::Unknown => {
                        // Either is acceptable since external services might be unreliable
                        assert!(true);
                    }
                    RevocationStatus::Revoked(_) => {
                        // This would be unexpected for google.com - log it
                        println!("Unexpected RevocationStatus::Revoked for google.com");
                        assert!(true);
                    }
                    RevocationStatus::NotChecked => {
                        // This should not happen since we requested checking
                        assert!(
                            false,
                            "Revocation status should not be NotChecked when enabled"
                        );
                    }
                }
            }
            Err(e) => {
                // Connection error - this is unexpected but could happen
                println!("Connection error to google.com: {}", e.details);
                assert!(true);
            }
        }
    }

    #[tokio::test]
    async fn test_crl_distribution_point_parsing() {
        // Try to connect to a site that definitely has CRL distribution points
        // We'll use digicert.com as they're a major CA and likely have proper CRLs
        let host = "digicert.com";
        match TLS::from(host, None, true).await {
            Ok(tls_result) => {
                // The test passes if we get any valid status
                match tls_result.certificate.revocation_status {
                    RevocationStatus::Good
                    | RevocationStatus::Unknown
                    | RevocationStatus::Revoked(_) => {
                        // Any of these is acceptable
                        assert!(true);
                    }
                    RevocationStatus::NotChecked => {
                        // This should not happen since we requested checking
                        assert!(
                            false,
                            "Revocation status should not be NotChecked when enabled"
                        );
                    }
                }
            }
            Err(e) => {
                // Connection error - this is unexpected but could happen
                println!("Connection error to digicert.com: {}", e.details);
                assert!(true);
            }
        }
    }

    #[tokio::test]
    async fn test_revoked_cert_detection() {
        // Try to test with a known revoked certificate
        // badssl.com provides a revoked certificate test site
        let host = "revoked.badssl.com";

        match TLS::from(host, None, true).await {
            Ok(tls_result) => {
                // The certificate should either be detected as revoked or unknown
                // depending on whether the revocation checking services are available
                match tls_result.certificate.revocation_status {
                    RevocationStatus::Revoked(_) => {
                        // This is the expected result
                        assert!(true);
                    }
                    RevocationStatus::Unknown => {
                        // This is acceptable if the revocation services are unavailable
                        println!("Warning: revoked.badssl.com showed as Unknown, not Revoked");
                        assert!(true);
                    }
                    status => {
                        // Any other status would be unexpected
                        assert!(
                            false,
                            "Expected Revoked or Unknown status for revoked.badssl.com, got {:?}",
                            status
                        );
                    }
                }
            }
            Err(err) => {
                // It's okay if the connection fails (certificate rejected)
                assert!(
                    err.details.contains("certificate"),
                    "Expected certificate error, got: {}",
                    err.details
                );
            }
        }
    }
}<|MERGE_RESOLUTION|>--- conflicted
+++ resolved
@@ -38,26 +38,11 @@
 /// Default timeout for TLS connection attempts (30 seconds).
 static TIMEOUT: Duration = Duration::from_secs(30);
 
-<<<<<<< HEAD
 use std::pin::Pin;
 use tokio::net::TcpStream;
 use tokio_openssl::SslStream;
 
 /// Revocation Status
-=======
-/// Represents the revocation status of a certificate.
-///
-/// Certificate revocation checking is performed via OCSP (Online Certificate Status Protocol)
-/// and CRL (Certificate Revocation List) mechanisms. This enum indicates the outcome of
-/// those checks.
-///
-/// # Variants
-///
-/// - `Good`: Certificate is valid and not revoked
-/// - `Revoked(String)`: Certificate has been revoked, with optional reason
-/// - `Unknown`: Status could not be determined (responder unavailable, network error, etc.)
-/// - `NotChecked`: Revocation checking was not performed
->>>>>>> ef2b56c2
 #[derive(Debug, Serialize, Deserialize, Clone, PartialEq)]
 pub enum RevocationStatus {
     /// Certificate is valid and not revoked
@@ -234,7 +219,6 @@
     None
 }
 
-<<<<<<< HEAD
 /// Check OCSP status
 /// This function checks the OCSP status of a given certificate against a chain of certificates.
 /// It returns a RevocationStatus indicating whether the certificate is good, revoked, or unknown.
@@ -245,39 +229,6 @@
 /// If the OCSP response indicates that the certificate is good, it returns Good.
 /// If the OCSP response is not valid, it returns Unknown.
 pub async fn check_ocsp_status(
-=======
-/// Checks certificate revocation status using OCSP (Online Certificate Status Protocol).
-///
-/// This function queries OCSP responders listed in the certificate's Authority Information Access
-/// extension to determine if the certificate has been revoked. OCSP provides real-time certificate
-/// status checking and is generally preferred over CRL checking due to its lower latency.
-///
-/// # Arguments
-///
-/// * `cert` - The certificate to check for revocation
-/// * `chain` - The certificate chain (must include the issuer certificate)
-///
-/// # Returns
-///
-/// * `Ok(RevocationStatus::Good)` - Certificate is valid and not revoked
-/// * `Ok(RevocationStatus::Revoked(reason))` - Certificate has been revoked
-/// * `Ok(RevocationStatus::Unknown)` - Status could not be determined
-/// * `Err(TLSValidationError)` - An error occurred during the check
-///
-/// # Timeout
-///
-/// Each OCSP responder request has a 10-second timeout. If multiple responders are listed,
-/// they are tried sequentially until one provides a definitive answer.
-///
-/// # Note
-///
-/// Returns `Unknown` in the following cases:
-/// - Issuer certificate not found in chain
-/// - No OCSP responder URLs in certificate
-/// - All OCSP responders are unavailable or return errors
-/// - OCSP response validation fails
-pub fn check_ocsp_status(
->>>>>>> ef2b56c2
     cert: &X509,
     chain: &[X509],
 ) -> Result<RevocationStatus, TLSValidationError> {
@@ -421,37 +372,8 @@
     Ok(RevocationStatus::Unknown)
 }
 
-<<<<<<< HEAD
 /// Combined revocation checking function that tries both OCSP and CRL
 pub async fn check_revocation_status(
-=======
-/// Performs comprehensive certificate revocation checking using both OCSP and CRL.
-///
-/// This function attempts to determine certificate revocation status by trying multiple
-/// methods in order of preference:
-/// 1. OCSP (Online Certificate Status Protocol) - checked first as it's real-time
-/// 2. CRL (Certificate Revocation List) - fallback if OCSP is inconclusive
-///
-/// # Arguments
-///
-/// * `cert` - The certificate to check for revocation
-/// * `chain` - The certificate chain (must include the issuer certificate)
-///
-/// # Returns
-///
-/// * `Ok(RevocationStatus::Good)` - Certificate is valid per OCSP or CRL
-/// * `Ok(RevocationStatus::Revoked(reason))` - Certificate has been revoked
-/// * `Ok(RevocationStatus::Unknown)` - Status could not be determined by either method
-/// * `Err(TLSValidationError)` - An error occurred during checking
-///
-/// # Strategy
-///
-/// The function implements a waterfall strategy:
-/// - Returns immediately if OCSP check returns `Good` or `Revoked`
-/// - Falls back to CRL checking if OCSP returns `Unknown` or fails
-/// - Returns `Unknown` only if both methods fail to provide a definitive answer
-pub fn check_revocation_status(
->>>>>>> ef2b56c2
     cert: &X509,
     chain: &[X509],
 ) -> Result<RevocationStatus, TLSValidationError> {
@@ -466,39 +388,7 @@
     }
 }
 
-<<<<<<< HEAD
 pub async fn check_crl_status(
-=======
-/// Checks certificate revocation status using CRL (Certificate Revocation List).
-///
-/// This function downloads and parses CRLs from the certificate's CRL Distribution Points
-/// extension to check if the certificate has been revoked. CRLs are periodically published
-/// lists of revoked certificate serial numbers.
-///
-/// # Arguments
-///
-/// * `cert` - The certificate to check for revocation
-/// * `chain` - The certificate chain (must include the issuer certificate)
-///
-/// # Returns
-///
-/// * `Ok(RevocationStatus::Good)` - Certificate is not in the CRL (valid)
-/// * `Ok(RevocationStatus::Revoked(reason))` - Certificate is listed in the CRL
-/// * `Ok(RevocationStatus::Unknown)` - Status could not be determined
-/// * `Err(TLSValidationError)` - An error occurred during the check
-///
-/// # Timeout
-///
-/// Each CRL download request has a 10-second timeout. Multiple distribution points
-/// are tried sequentially until one succeeds.
-///
-/// # Note
-///
-/// - Supports both DER and PEM encoded CRLs
-/// - Verifies CRL signature against the issuer certificate
-/// - Returns `Unknown` if no CRL distribution points are found or all are inaccessible
-pub fn check_crl_status(
->>>>>>> ef2b56c2
     cert: &X509,
     chain: &[X509],
 ) -> Result<RevocationStatus, TLSValidationError> {
@@ -618,59 +508,7 @@
 }
 
 impl TLS {
-<<<<<<< HEAD
     pub async fn from(
-=======
-    /// Establishes a TLS connection and retrieves certificate information.
-    ///
-    /// This is the primary entry point for checking TLS certificates. It performs the following:
-    /// 1. Establishes a TLS connection to the specified host and port
-    /// 2. Extracts the server's certificate and certificate chain
-    /// 3. Parses certificate metadata (validity dates, subject, issuer, etc.)
-    /// 4. Optionally checks certificate revocation status via OCSP and CRL
-    /// 5. Detects self-signed certificates
-    ///
-    /// # Arguments
-    ///
-    /// * `host` - The hostname or IP address to connect to (whitespace is trimmed)
-    /// * `port` - Optional port number (defaults to 443 if None)
-    /// * `check_revocation` - Whether to perform revocation checking (OCSP + CRL)
-    ///
-    /// # Returns
-    ///
-    /// * `Ok(TLS)` - Successfully retrieved certificate information
-    /// * `Err(TLSValidationError)` - Connection failed or certificate could not be retrieved
-    ///
-    /// # Errors
-    ///
-    /// Returns an error if:
-    /// - Hostname is empty (after trimming whitespace)
-    /// - DNS resolution fails
-    /// - TCP connection fails or times out (30s timeout)
-    /// - TLS handshake fails
-    /// - Certificate chain is unavailable
-    ///
-    /// # Example
-    ///
-    /// ```no_run
-    /// use tlschecker::TLS;
-    ///
-    /// // Check certificate without revocation checking
-    /// let result = TLS::from("example.com", None, false)?;
-    /// println!("Expires in {} days", result.certificate.validity_days);
-    ///
-    /// // Check with custom port and revocation checking
-    /// let result = TLS::from("secure.example.com", Some(8443), true)?;
-    /// # Ok::<(), tlschecker::TLSValidationError>(())
-    /// ```
-    ///
-    /// # Note
-    ///
-    /// - TLS peer verification is intentionally disabled to allow checking invalid certificates
-    /// - Connection and read operations have a 30-second timeout
-    /// - Revocation checking adds latency (10s timeout per OCSP/CRL request)
-    pub fn from(
->>>>>>> ef2b56c2
         host: &str,
         port: Option<u16>,
         check_revocation: bool,
